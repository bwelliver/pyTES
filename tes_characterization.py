--- conflicted
+++ resolved
@@ -184,7 +184,6 @@
     # Rtes = R(i,T) so we are really asking for R(i=constant, T).
     # iv_dictionary = find_normal_to_sc_data(iv_dictionary, number_of_windows)
     fixed_name = 'iTES'
-<<<<<<< HEAD
     fixed_value = 0.1e-6
     delta_values = [0.05e-6, 0.1e-6]
     r_normal = 0.500
@@ -193,101 +192,6 @@
     sc_to_norm = {'T': np.empty(0), 'R': np.empty(0), 'rmsR': np.empty(0)}
     norm_to_sc = get_RT_values(iv_dictionary, fixed_name, fixed_value, delta_values, 'normal_to_sc', norm_to_sc)
     sc_to_norm = get_RT_values(iv_dictionary, fixed_name, fixed_value, delta_values, 'sc_to_normal', sc_to_norm)
-=======
-    fixed_value = 0.05e-6
-    delta_values = [0.005e-6, 0.005e-6]
-    r_normal = 0.400
-
-    norm_to_sc = {'T': np.empty(0), 'R': np.empty(0), 'rmsR': np.empty(0)}
-    sc_to_norm = {'T': np.empty(0), 'R': np.empty(0), 'rmsR': np.empty(0)}
-    for temperature, iv_data in iv_dictionary.items():
-        # This is not good with the un-windowed data because of noise fluctuations
-        # It is probably necessary to window the data and extract time boundaries for each case
-        # But that will be a bit tricky.
-        # dbias = np.gradient(iv_data['iBias'].flatten(), edge_order=2)
-        # cut1 = np.logical_and(iv_data['iBias'].flatten() > 0, dbias < 0)   # Positive iBias -slope (High to Low, N-->Sc)
-        # cut2 = np.logical_and(iv_data['iBias'].flatten() <= 0, dbias > 0)  # Negative iBias +slope (-High to -Low, N-->Sc)
-        # cut_norm_to_sc = np.logical_or(cut1, cut2)
-        # cut_fixed_norm_to_sc = np.logical_and(fixed_cut, cut_norm_to_sc)
-        # cut_fixed_sc_to_norm = np.logical_and(fixed_cut, ~cut_norm_to_sc)
-        cut_norm_to_sc = iv_data['cut_norm_to_sc']
-        cut_sc_to_norm = ~iv_data['cut_norm_to_sc']
-        # Cuts get complicated. We will need to make a cut on a cut.
-        fixed_cut = np.logical_and(iv_data[fixed_name] > fixed_value - delta_values[0], iv_data[fixed_name] < fixed_value + delta_values[1])
-        # fixed cut is (nEvents, nSamples)
-        # cut_norm_to_sc is (nEvents, )
-        # ultimately we will need to do data[cut_norm_to_sc][fixed_cut[cut_norm_to_sc]]
-        # This means fixed_cut[cut_norm_to_sc] is cut_fixed_norm_to_sc now
-        ### Test plot for iBias vs time
-#        debug = False
-#        if debug and float(temperature) < 31:
-#            timestamps0 = iv_data['timestamps'][0]
-#            timestamps = iv_data['timestamps'] - timestamps0
-#            sample_width = iv_data['sampling_width'][0]
-#            iBias = iv_data['iBias']
-#            iTES = iv_data['iTES']
-#            rTES = iv_data['rTES']
-#            vOut = iv_data['vOut']
-#            sample_times = np.tile([i*sample_width for i in range(iBias.shape[1])], [timestamps.size, 1])
-#            full_timestamps = sample_times + timestamps[:, None]
-#            ts = full_timestamps[cut_norm_to_sc].flatten()
-#            iBias = iBias[cut_norm_to_sc].flatten()
-#            rTES = rTES[cut_norm_to_sc].flatten()
-#            iTES = iTES[cut_norm_to_sc].flatten()
-#            fixed_cut = np.logical_and(iv_data[fixed_name][cut_norm_to_sc] > fixed_value - delta_value, iv_data[fixed_name][cut_norm_to_sc] < fixed_value + delta_value)
-#            fixed_cut = fixed_cut.flatten()
-#            fixed_cut = np.logical_and(fixed_cut, ts < 2e2)
-#            print('The shape of timestamps is: {} and the shape of iBias is: {}'.format(ts.shape, iBias.shape))
-#            fig = plt.figure(figsize=(16, 12))
-#            axes = fig.add_subplot(111)
-#            xscale = 1e6
-#            yscale = 1e3
-#            params = {'marker': 'o', 'markersize': 2, 'markeredgecolor': 'black', 'markerfacecolor': 'black',
-#                      'markeredgewidth': 0, 'linestyle': 'None',
-#                      'xerr': None, 'yerr': None
-#                      }
-#            axes_options = {'xlabel': 'Time', 'ylabel': 'Bias Current [uA]',
-#                            'title': 'Channel {} Output Voltage vs t for temperatures = {} mK'.format(data_channel, temperature)}
-#
-#            axes = ivplt.generic_fitplot_with_errors(axes=axes, x=ts[fixed_cut], y=rTES[fixed_cut], axes_options=axes_options, params=params, xscale=xscale, yscale=yscale)
-#
-#            fixed_cut = np.logical_and(iv_data[fixed_name][cut_sc_to_norm] > fixed_value - delta_value, iv_data[fixed_name][cut_sc_to_norm] < fixed_value + delta_value)
-#            fixed_cut = fixed_cut.flatten()
-#            ts = full_timestamps[cut_sc_to_norm].flatten()
-#            iBias = iv_data['iBias'][cut_sc_to_norm].flatten()
-#            rTES = iv_data['rTES'][cut_sc_to_norm].flatten()
-#            iTES = iv_data['iTES'][cut_sc_to_norm].flatten()
-#            fixed_cut = np.logical_and(fixed_cut, ts < 2e2)
-#            params = {'marker': 'o', 'markersize': 2, 'markeredgecolor': 'red', 'markerfacecolor': 'red',
-#                      'markeredgewidth': 0, 'linestyle': 'None',
-#                      'xerr': None, 'yerr': None
-#                      }
-#            ivplt.generic_fitplot_with_errors(axes=axes, x=ts[fixed_cut], y=rTES[fixed_cut], axes_options=axes_options, params=params, xscale=xscale, yscale=yscale)
-#            file_name = output_path + '/' + 'vOut_vs_t_ch_' + str(data_channel) + '_' + temperature + 'mK'
-#            ivplt.save_plot(fig, axes, file_name)
-#            raise Exception('Debug halt')
-        cut_fixed_norm_to_sc = np.logical_and(iv_data[fixed_name][cut_norm_to_sc] > fixed_value - delta_values[0], iv_data[fixed_name][cut_norm_to_sc] < fixed_value + delta_values[1])
-        cut_fixed_norm_to_sc = np.logical_and(cut_fixed_norm_to_sc, iv_data['rTES'][cut_norm_to_sc] > -50e-3)
-        cut_fixed_norm_to_sc = cut_fixed_norm_to_sc.flatten()
-        if cut_fixed_norm_to_sc.sum() > 1:
-            # Try raw T and R
-            # norm_to_sc['T'] = np.append(norm_to_sc['T'], iv_data['temperatures'].flatten()[cut_fixed_norm_to_sc])
-            # rTES = iv_data['rTES'][cut_norm_to_sc].flatten()
-            # norm_to_sc['R'] = np.append(norm_to_sc['R'], rTES[cut_fixed_norm_to_sc])
-            # norm_to_sc['rmsR'] = np.append(norm_to_sc['rmsR'], np.ones(cut_fixed_norm_to_sc.sum())*np.std(rTES[cut_fixed_norm_to_sc])/np.sqrt(cut_fixed_norm_to_sc.sum()))
-            norm_to_sc['T'] = np.append(norm_to_sc['T'], float(temperature)*1e-3)
-            rTES = iv_data['rTES'][cut_norm_to_sc].flatten()
-            norm_to_sc['R'] = np.append(norm_to_sc['R'], np.mean(rTES[cut_fixed_norm_to_sc]))
-            norm_to_sc['rmsR'] = np.append(norm_to_sc['rmsR'], np.std(rTES[cut_fixed_norm_to_sc])/np.sqrt(cut_fixed_norm_to_sc.sum()))
-        cut_fixed_sc_to_norm = np.logical_and(iv_data[fixed_name][cut_sc_to_norm] > fixed_value - delta_values[0], iv_data[fixed_name][cut_sc_to_norm] < fixed_value + delta_values[1])
-        cut_fixed_sc_to_norm = np.logical_and(cut_fixed_sc_to_norm, iv_data['rTES'][cut_sc_to_norm] > -50e-3)
-        cut_fixed_sc_to_norm = cut_fixed_sc_to_norm.flatten()
-        if cut_fixed_sc_to_norm.sum() > 1:
-            sc_to_norm['T'] = np.append(norm_to_sc['T'], float(temperature)*1e-3)
-            rTES = iv_data['rTES'][cut_sc_to_norm].flatten()
-            sc_to_norm['R'] = np.append(norm_to_sc['R'], np.mean(rTES[cut_fixed_sc_to_norm]))
-            sc_to_norm['rmsR'] = np.append(norm_to_sc['rmsR'], np.std(rTES[cut_fixed_sc_to_norm])/np.sqrt(cut_fixed_sc_to_norm.sum()))
->>>>>>> 3b8239d2
     # Now we have arrays of R and T for a fixed iTES so try to fit each domain
     # SC --> N first
     # Model function is a modified tanh(Rn, Rp, Tc, Tw)
@@ -302,16 +206,10 @@
     ubounds = (2, 2, norm_to_sc['T'].max(), norm_to_sc['T'].max())
 
     print('For SC to N fit initial guess is {}, and the number of data points are: {}'.format(x_0, sc_to_norm['T'].size))
-<<<<<<< HEAD
     fitargs = {'p0': x_0, 'bounds': (lbounds, ubounds), 'absolute_sigma': True,
                'sigma': sc_to_norm['rmsR'], 'method': 'trf', 'jac': '3-point',
                'xtol': 1e-15, 'ftol': 1e-8, 'loss': 'linear', 'tr_solver': 'exact',
                'x_scale': 'jac', 'max_nfev': 10000, 'verbose': 2}
-=======
-    fitargs = {'p0': x_0, 'bounds': (lbounds, ubounds), 'absolute_sigma': True, 'sigma': sc_to_norm['rmsR'], 'method': 'trf', 'jac': '3-point', 'xtol': 1e-15, 'ftol': 1e-8, 'loss': 'linear', 'tr_solver': 'exact', 'x_scale': 'jac', 'max_nfev': 10000, 'verbose': 2}
-    #print(sc_to_norm['T'])
-    #print(sc_to_norm['R'])
->>>>>>> 3b8239d2
     result, pcov = curve_fit(model_func, sc_to_norm['T'], sc_to_norm['R'], **fitargs)
     perr = np.sqrt(np.diag(pcov))
     print('Ascending (SC -> N): Rn = {} mOhm, r_p = {} mOhm, Tc = {} mK, Tw = {} mK'.format(*[i*1e3 for i in result]))
